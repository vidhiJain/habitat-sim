// Copyright (c) Facebook, Inc. and its affiliates.
// This source code is licensed under the MIT license found in the
// LICENSE file in the root directory of this source tree.

#include <Magnum/BulletIntegration/DebugDraw.h>
#include <Magnum/BulletIntegration/Integration.h>

#include <Corrade/Utility/Assert.h>

#include <utility>

#include "BulletCollision/CollisionShapes/btCompoundShape.h"
#include "BulletCollision/CollisionShapes/btConvexHullShape.h"
#include "BulletCollision/CollisionShapes/btConvexTriangleMeshShape.h"
#include "BulletCollision/Gimpact/btGImpactShape.h"
#include "BulletCollision/NarrowPhaseCollision/btRaycastCallback.h"
#include "BulletDebugManager.h"
#include "BulletRigidObject.h"

//!  A Few considerations in construction
//!  Bullet Mesh conversion adapted from:
//!      https://github.com/mosra/magnum-integration/issues/20
//!      https://pybullet.org/Bullet/phpBB3/viewtopic.php?t=11001
//!  Bullet object margin (p15):
//!      https://facultyfp.salisbury.edu/despickler/personal/Resources/
//!        GraphicsExampleCodeGLSL_SFML/InterfaceDoc/Bullet/Bullet_User_Manual.pdf
//!      It's okay to set margin down to 1mm
//!        (1) Bullet/MJCF example
//!      Another solution:
//!        (1) Keep 4cm margin
//!        (2) Use examples/Importers/ImportBsp

namespace esp {
namespace physics {

BulletRigidObject::BulletRigidObject(
    scene::SceneNode* rigidBodyNode,
    int objectId,
    const assets::ResourceManager& resMgr,
    std::shared_ptr<btMultiBodyDynamicsWorld> bWorld,
    std::shared_ptr<std::map<const btCollisionObject*, int> >
        collisionObjToObjIds)
    : BulletBase(std::move(bWorld), std::move(collisionObjToObjIds)),
      RigidObject(rigidBodyNode, objectId, resMgr),
      MotionState(*rigidBodyNode) {}

BulletRigidObject::~BulletRigidObject() {
  if (!isActive()) {
    // This object may be supporting other sleeping objects, so wake them before
    // removing.
    activateCollisionIsland();
  }

  // remove rigid body from the world
  bWorld_->removeRigidBody(bObjectRigidBody_.get());

  collisionObjToObjIds_->erase(bObjectRigidBody_.get());

}  //~BulletRigidObject

bool BulletRigidObject::initialization_LibSpecific() {
  // TODO: add is_dynamic flag
  objectMotionType_ = MotionType::DYNAMIC;

  isCollidable_ = getInitializationAttributes()->getIsCollidable();

  // create the bObjectRigidBody_
  constructAndAddRigidBody(objectMotionType_);

  return true;
}  // initialization_LibSpecific

bool BulletRigidObject::finalizeObject_LibSpecific() {
  if (usingBBCollisionShape_) {
    setCollisionFromBB();
  }
  return true;
}  // finalizeObject_LibSpecifc

bool BulletRigidObject::constructCollisionShape() {
  // get this object's creation template, appropriately cast
  auto tmpAttr = getInitializationAttributes();

  //! Physical parameters
  double margin = tmpAttr->getMargin();
  bool joinCollisionMeshes = tmpAttr->getJoinCollisionMeshes();
  usingBBCollisionShape_ = tmpAttr->getBoundingBoxCollisions();

  // TODO(alexanderwclegg): should provide the option for joinCollisionMeshes
  // and collisionFromBB_ to specify complete vs. component level bounding box
  // heirarchies.

  //! Iterate through all mesh components for one object
  //! The components are combined into a convex compound shape
  bObjectShape_ = std::make_unique<btCompoundShape>();
  // collision mesh/asset handle
  const std::string collisionAssetHandle =
      initializationAttributes_->getCollisionAssetHandle();

  if (!initializationAttributes_->getUseMeshCollision()) {
    // if using prim collider get appropriate bullet collision primitive
    // attributes and build bullet collision shape
    auto primAttributes =
        resMgr_.getAssetAttributesManager()->getObjectCopyByHandle(
            collisionAssetHandle);
    // primitive object pointer construction
    auto primObjPtr = buildPrimitiveCollisionObject(
        primAttributes->getPrimObjType(), primAttributes->getHalfLength());
    if (nullptr == primObjPtr) {
      bObjectShape_.reset();
      return false;
    }
    primObjPtr->setLocalScaling(btVector3(tmpAttr->getCollisionAssetSize()));
    bGenericShapes_.clear();
    bGenericShapes_.emplace_back(std::move(primObjPtr));
    bObjectShape_->addChildShape(btTransform::getIdentity(),
                                 bGenericShapes_.back().get());
    bObjectShape_->recalculateLocalAabb();
  } else {
    // mesh collider
    const std::vector<assets::CollisionMeshData>& meshGroup =
        resMgr_.getCollisionMesh(collisionAssetHandle);
    const assets::MeshMetaData& metaData =
        resMgr_.getMeshMetaData(collisionAssetHandle);

    if (!usingBBCollisionShape_) {
      constructConvexShapesFromMeshes(Magnum::Matrix4{}, meshGroup,
                                      metaData.root, joinCollisionMeshes,
                                      bObjectShape_.get());

      // add the final object after joining meshes
      if (joinCollisionMeshes) {
        bObjectConvexShapes_.back()->setLocalScaling(
            btVector3(tmpAttr->getCollisionAssetSize()));
        bObjectConvexShapes_.back()->setMargin(0.0);
        bObjectConvexShapes_.back()->recalcLocalAabb();
        bObjectShape_->addChildShape(btTransform::getIdentity(),
                                     bObjectConvexShapes_.back().get());
      }
    }
  }  // if using prim collider else use mesh collider

  //! Set properties
  bObjectShape_->setMargin(margin);

  bObjectShape_->setLocalScaling(btVector3{tmpAttr->getScale()});
  bObjectShape_->recalculateLocalAabb();

  if (!originShift_.isZero()) {
    // for deferred creation of the shape
    shiftObjectCollisionShape(originShift_);
  }

  return true;
}

std::unique_ptr<btCollisionShape>
BulletRigidObject::buildPrimitiveCollisionObject(int primTypeVal,
                                                 double halfLength) {
  // int primTypeVal = primAttributes.getPrimObjType();
  CORRADE_ASSERT(
      (primTypeVal >= 0) &&
          (primTypeVal <
           static_cast<int>(metadata::PrimObjTypes::END_PRIM_OBJ_TYPES)),
      "BulletRigidObject::buildPrimitiveCollisionObject : Illegal primitive "
      "value requested : "
          << primTypeVal,
      nullptr);
  metadata::PrimObjTypes primType =
      static_cast<metadata::PrimObjTypes>(primTypeVal);

  std::unique_ptr<btCollisionShape> obj(nullptr);
  switch (primType) {
    case metadata::PrimObjTypes::CAPSULE_SOLID:
    case metadata::PrimObjTypes::CAPSULE_WF: {
      // use bullet capsule :  btCapsuleShape(btScalar radius,btScalar height);
      btScalar radius = 1.0f;
      btScalar height = 2.0 * halfLength;
      obj = std::make_unique<btCapsuleShape>(radius, height);
      break;
    }
    case metadata::PrimObjTypes::CONE_SOLID:
    case metadata::PrimObjTypes::CONE_WF: {
      // use bullet cone : btConeShape(btScalar radius,btScalar height);
      btScalar radius = 1.0f;
      btScalar height = 2.0 * halfLength;
      obj = std::make_unique<btConeShape>(radius, height);
      break;
    }
    case metadata::PrimObjTypes::CUBE_SOLID:
    case metadata::PrimObjTypes::CUBE_WF: {
      // use bullet box shape : btBoxShape( const btVector3& boxHalfExtents);
      btVector3 dim(1.0, 1.0, 1.0);
      obj = std::make_unique<btBoxShape>(dim);
      break;
    }
    case metadata::PrimObjTypes::CYLINDER_SOLID:
    case metadata::PrimObjTypes::CYLINDER_WF: {
      // use bullet cylinder shape :btCylinderShape (const btVector3&
      // halfExtents);
      btVector3 dim(1.0, 1.0, 1.0);
      obj = std::make_unique<btCylinderShape>(dim);
      break;
    }
    case metadata::PrimObjTypes::ICOSPHERE_SOLID:
    case metadata::PrimObjTypes::ICOSPHERE_WF:
    case metadata::PrimObjTypes::UVSPHERE_SOLID:
    case metadata::PrimObjTypes::UVSPHERE_WF: {
      // use bullet sphere shape :btSphereShape (btScalar radius)
      btScalar radius = 1.0f;
      obj = std::make_unique<btSphereShape>(radius);
      break;
    }
    default: {
      return nullptr;
    }
  }  // switch
  // set primitive object shape margin to be 0, set margin in actual
  // (potentially compound) object
  obj->setMargin(0.0);
  return obj;
}  // buildPrimitiveCollisionObject

void BulletRigidObject::setCollisionFromBB() {
  btVector3 dim(node().getCumulativeBB().size() / 2.0);

  if (!bObjectShape_) {
    bObjectShape_ = std::make_unique<btCompoundShape>();
  }

  for (auto& shape : bGenericShapes_) {
    bObjectShape_->removeChildShape(shape.get());
  }
  bGenericShapes_.clear();
  bGenericShapes_.emplace_back(std::make_unique<btBoxShape>(dim));
  bObjectShape_->addChildShape(btTransform::getIdentity(),
                               bGenericShapes_.back().get());
  bObjectShape_->recalculateLocalAabb();

  if (isCollidable_) {
    // otherwise this setup is deferred
    bObjectRigidBody_->setCollisionShape(bObjectShape_.get());

    auto tmpAttr = getInitializationAttributes();
    btVector3 bInertia(tmpAttr->getInertia());
    if (bInertia == btVector3{0, 0, 0}) {
      // allow bullet to compute the inertia tensor if we don't have one
      bObjectShape_->calculateLocalInertia(getMass(),
                                           bInertia);  // overrides bInertia

      setInertiaVector(Magnum::Vector3(bInertia));
    }
  }
}  // setCollisionFromBB

bool BulletRigidObject::setMotionType(MotionType mt) {
  if (mt == MotionType::UNDEFINED) {
    return false;
  }
  if (mt == objectMotionType_) {
    return true;  // no work
  }

  // remove the existing object from the world to change its type
  bWorld_->removeRigidBody(bObjectRigidBody_.get());
  constructAndAddRigidBody(mt);
  objectMotionType_ = mt;
  return true;
}  // setMotionType

bool BulletRigidObject::setCollidable(bool collidable) {
  if (collidable == isCollidable_) {
    // no work
    return true;
  }

  isCollidable_ = collidable;
  if (!isCollidable_ && !isActive()) {
    activateCollisionIsland();
  }
  bWorld_->removeRigidBody(bObjectRigidBody_.get());
  constructAndAddRigidBody(objectMotionType_);

  return true;
}

void BulletRigidObject::shiftOrigin(const Magnum::Vector3& shift) {
  if (visualNode_)
    visualNode_->translate(shift);
  node().computeCumulativeBB();

  originShift_ = shift;

  if (bObjectShape_) {
    // otherwise deferred to construction
    shiftObjectCollisionShape(originShift_);
  }
}  // shiftOrigin

void BulletRigidObject::shiftObjectCollisionShape(
    const Magnum::Vector3& shift) {
  // shift all children of the parent collision shape
  for (int i = 0; i < bObjectShape_->getNumChildShapes(); i++) {
    btTransform cT = bObjectShape_->getChildTransform(i);
    cT.setOrigin(cT.getOrigin() + btVector3(shift));
    bObjectShape_->updateChildTransform(i, cT, false);
  }
  // recompute the Aabb once when done
  bObjectShape_->recalculateLocalAabb();
}

//! Synchronize Physics transformations
//! Needed after changing the pose from Magnum side
void BulletRigidObject::syncPose() {
  //! For syncing objects
  bObjectRigidBody_->setWorldTransform(
      btTransform(node().transformationMatrix()));
}  // syncPose

std::string BulletRigidObject::getCollisionDebugName() {
  return "RigidObject, " + initializationAttributes_->getHandle() + ", id " +
         std::to_string(objectId_);
}

void BulletRigidObject::constructAndAddRigidBody(MotionType mt) {
  // get this object's creation template, appropriately cast
  auto tmpAttr = getInitializationAttributes();

  if (bObjectShape_ == nullptr && isCollidable_) {
    constructCollisionShape();
  }

  double mass = 0;
  btVector3 bInertia = {0, 0, 0};
  if (mt == MotionType::DYNAMIC) {
    mass = tmpAttr->getMass();
    bInertia = btVector3(tmpAttr->getInertia());
    if (bInertia == btVector3{0, 0, 0}) {
      if (bObjectShape_ != nullptr) {
        // allow bullet to compute the inertia tensor if we don't have one
        bObjectShape_->calculateLocalInertia(mass,
                                             bInertia);  // overrides bInertia
      } else {
        // TODO: better default given object information?
        bInertia = btVector3(1.0, 1.0, 1.0);
      }
    }
  }

  //! Bullet rigid body setup
  auto motionState =
      (mt == MotionType::STATIC) ? nullptr : &(this->btMotionState());

  btRigidBody::btRigidBodyConstructionInfo info =
      btRigidBody::btRigidBodyConstructionInfo(mass, motionState,
                                               bObjectShape_.get(), bInertia);

  if (!isCollidable_) {
    // set an empty collision shape to disable collisions
    bEmptyShape_ = std::make_unique<btCompoundShape>();
    info.m_collisionShape = bEmptyShape_.get();
  }

  if (bObjectRigidBody_ != nullptr) {
    // set physical properties from possibly modified current rigidBody
    info.m_startWorldTransform = bObjectRigidBody_->getWorldTransform();
    info.m_friction = bObjectRigidBody_->getFriction();
    info.m_restitution = bObjectRigidBody_->getRestitution();
    info.m_linearDamping = bObjectRigidBody_->getLinearDamping();
    info.m_angularDamping = bObjectRigidBody_->getAngularDamping();
  } else {
    // set properties from initialization template
    info.m_friction = tmpAttr->getFrictionCoefficient();
    info.m_restitution = tmpAttr->getRestitutionCoefficient();
    info.m_linearDamping = tmpAttr->getLinearDamping();
    info.m_angularDamping = tmpAttr->getAngularDamping();
  }

  //! Create rigid body
  if (collisionObjToObjIds_->count(bObjectRigidBody_.get())) {
    collisionObjToObjIds_->erase(bObjectRigidBody_.get());
  }
  bObjectRigidBody_ = std::make_unique<btRigidBody>(info);
  collisionObjToObjIds_->emplace(bObjectRigidBody_.get(), objectId_);

  if (mt == MotionType::KINEMATIC) {
    bObjectRigidBody_->setCollisionFlags(
        bObjectRigidBody_->getCollisionFlags() |
        btCollisionObject::CF_KINEMATIC_OBJECT);
<<<<<<< HEAD
    ASSERT(bObjectRigidBody_->isKinematicObject(), );
=======
    CORRADE_INTERNAL_ASSERT(bObjectRigidBody_->isKinematicObject());
>>>>>>> 37a29d33
  }

  // add the object to the world
  if (mt == MotionType::STATIC) {
<<<<<<< HEAD
    ASSERT(bObjectRigidBody_->isStaticObject(), );
=======
    CORRADE_INTERNAL_ASSERT(bObjectRigidBody_->isStaticObject());
>>>>>>> 37a29d33
    bWorld_->addRigidBody(
        bObjectRigidBody_.get(),
        2,       // collisionFilterGroup (2 == StaticFilter)
        1 + 2);  // collisionFilterMask (1 == DefaultFilter, 2==StaticFilter)
  } else {
    bWorld_->addRigidBody(bObjectRigidBody_.get());
    setActive();
  }
}

void BulletRigidObject::activateCollisionIsland() {
  btCollisionObject* thisColObj = bObjectRigidBody_.get();

  // first query overlapping pairs of the current object from the most recent
  // broadphase to collect relevant simulation islands.
  std::set<int> overlappingSimulationIslands = {thisColObj->getIslandTag()};
  auto& pairCache =
      bWorld_->getCollisionWorld()->getPairCache()->getOverlappingPairArray();

  for (int i = 0; i < pairCache.size(); ++i) {
    if (pairCache.at(i).m_pProxy0->m_clientObject == thisColObj) {
      overlappingSimulationIslands.insert(
          static_cast<btCollisionObject*>(
              pairCache.at(i).m_pProxy1->m_clientObject)
              ->getIslandTag());
    } else if (pairCache.at(i).m_pProxy1->m_clientObject == thisColObj) {
      overlappingSimulationIslands.insert(
          static_cast<btCollisionObject*>(
              pairCache.at(i).m_pProxy0->m_clientObject)
              ->getIslandTag());
    }
  }

  // activate nearby objects in the simulation island as computed on the
  // previous collision detection pass
  auto& colObjs = bWorld_->getCollisionWorld()->getCollisionObjectArray();
  for (auto objIx = 0; objIx < colObjs.size(); ++objIx) {
    if (overlappingSimulationIslands.count(colObjs[objIx]->getIslandTag()) >
        0) {
      colObjs[objIx]->activate();
    }
  }
}

void BulletRigidObject::setCOM(const Magnum::Vector3&) {
  // Current not supported
  /*
    bObjectRigidBody_->setCenterOfMassTransform(
        btTransform(Magnum::Matrix4<float>::translation(COM)));*/
}  // setCOM

Magnum::Vector3 BulletRigidObject::getCOM() const {
  // TODO: double check the position if there is any implicit transformation
  // done

  const Magnum::Vector3 com =
      Magnum::Vector3(bObjectRigidBody_->getCenterOfMassPosition());
  return com;
}  // getCOM

bool BulletRigidObject::contactTest() {
  SimulationContactResultCallback src;
  bWorld_->getCollisionWorld()->contactTest(bObjectRigidBody_.get(), src);
  return src.bCollision;
}  // contactTest

const Magnum::Range3D BulletRigidObject::getCollisionShapeAabb() const {
  if (!bObjectShape_) {
    // e.g. empty scene
    return Magnum::Range3D();
  }
  btVector3 localAabbMin, localAabbMax;
  bObjectShape_->getAabb(btTransform::getIdentity(), localAabbMin,
                         localAabbMax);
  return Magnum::Range3D{Magnum::Vector3{localAabbMin},
                         Magnum::Vector3{localAabbMax}};
}  // getCollisionShapeAabb

bool BulletRigidObject::isMe(const btCollisionObject* collisionObject) {
  for (auto& sceneObj : bStaticCollisionObjects_) {
    if (sceneObj.get() == collisionObject) {
      return true;
    }
  }
  if (bObjectRigidBody_.get() == collisionObject) {
    return true;
  }

  return false;
}

}  // namespace physics
}  // namespace esp<|MERGE_RESOLUTION|>--- conflicted
+++ resolved
@@ -387,20 +387,12 @@
     bObjectRigidBody_->setCollisionFlags(
         bObjectRigidBody_->getCollisionFlags() |
         btCollisionObject::CF_KINEMATIC_OBJECT);
-<<<<<<< HEAD
-    ASSERT(bObjectRigidBody_->isKinematicObject(), );
-=======
     CORRADE_INTERNAL_ASSERT(bObjectRigidBody_->isKinematicObject());
->>>>>>> 37a29d33
   }
 
   // add the object to the world
   if (mt == MotionType::STATIC) {
-<<<<<<< HEAD
-    ASSERT(bObjectRigidBody_->isStaticObject(), );
-=======
     CORRADE_INTERNAL_ASSERT(bObjectRigidBody_->isStaticObject());
->>>>>>> 37a29d33
     bWorld_->addRigidBody(
         bObjectRigidBody_.get(),
         2,       // collisionFilterGroup (2 == StaticFilter)
