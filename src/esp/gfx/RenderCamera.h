--- conflicted
+++ resolved
@@ -41,27 +41,12 @@
                                     float zfar,
                                     float hfov);
 
-<<<<<<< HEAD
-  mat4f getProjectionMatrix();
-
-  mat4f getCameraMatrix();
-
-  MagnumCamera& getMagnumCamera();
-
   // return number of drawables that are drawn
   uint32_t draw(MagnumDrawableGroup& drawables);
-
   void enableFrustumCulling(bool value) { frustumCulling = value; }
 
  protected:
-  MagnumCamera* camera_ = nullptr;
   bool frustumCulling = false;
-
-=======
-  RenderCamera& draw(MagnumDrawableGroup& drawables);
-
- protected:
->>>>>>> 58240258
   ESP_SMART_POINTERS(RenderCamera)
 };
 
