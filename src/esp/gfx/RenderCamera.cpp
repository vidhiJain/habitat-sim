--- conflicted
+++ resolved
@@ -16,16 +16,6 @@
 namespace esp {
 namespace gfx {
 
-<<<<<<< HEAD
-struct CullingResult {
-  // the culling result
-  bool intersected = true;
-  // the frustum plane that culled the object
-  int frustumPlaneIndex = 0;
-};
-
-=======
->>>>>>> 734b6db6
 /**
  * @brief do frustum culling with temporal coherence
  * @param range, the axis-aligned bounding box
@@ -33,15 +23,9 @@
  * @param frustumPlaneIndex, the frustum plane in last frame that culled the
  * aabb (default: 0)
  */
-<<<<<<< HEAD
-CullingResult rangeFrustum(const Mn::Range3D& range,
-                           const Mn::Frustum& frustum,
-                           int frustumPlaneIndex = 0) {
-=======
 Cr::Containers::Optional<int> rangeFrustum(const Mn::Range3D& range,
                                            const Mn::Frustum& frustum,
                                            int frustumPlaneIndex = 0) {
->>>>>>> 734b6db6
   const Mn::Vector3 center = range.min() + range.max();
   const Mn::Vector3 extent = range.max() - range.min();
 
@@ -54,17 +38,10 @@
     const float d = Mn::Math::dot(center, plane.xyz());
     const float r = Mn::Math::dot(extent, absPlaneNormal);
     if (d + r < -2.0 * plane.w())
-<<<<<<< HEAD
-      return CullingResult{false, index};
-  }
-
-  return CullingResult{true, 0};
-=======
       return Cr::Containers::Optional<int>{index};
   }
 
   return Cr::Containers::NullOpt;
->>>>>>> 734b6db6
 }
 
 RenderCamera::RenderCamera(scene::SceneNode& node) : MagnumCamera{node} {
@@ -112,27 +89,18 @@
             node.getAbsoluteAABB();
         if (aabb) {
           // if it has an absolute aabb, it is a static mesh
-<<<<<<< HEAD
-          CullingResult result =
+          Cr::Containers::Optional<int> culledPlane =
               rangeFrustum(*aabb, frustum, node.getFrustumPlaneIndex());
-          if (result.intersected == false) {
+
+          if (culledPlane) {
             culledTotal++;
-            if (node.getFrustumPlaneIndex() == result.frustumPlaneIndex) {
+            if (node.getFrustumPlaneIndex() == *culledPlane) {
               culledCoherency++;
             }
-            node.setFrustumPlaneIndex(result.frustumPlaneIndex);
-          }
-
-          return !result.intersected;
-=======
-          Cr::Containers::Optional<int> culledPlane =
-              rangeFrustum(*aabb, frustum, node.getFrustumPlaneIndex());
-          if (culledPlane) {
             node.setFrustumPlaneIndex(*culledPlane);
           }
           // if it has value, it means the aabb is culled
           return (culledPlane != Cr::Containers::NullOpt);
->>>>>>> 734b6db6
         } else {
           // keep the drawable if its node does not have an absolute AABB
           return false;
