--- conflicted
+++ resolved
@@ -400,7 +400,7 @@
 int ResourceManager::loadObject(const std::string& objPhysConfigFilename,
                                 scene::SceneNode* parent,
                                 DrawableGroup* drawables,
-                                const Magnum::ResourceKey& lightSetup) {
+                                const Mn::ResourceKey& lightSetup) {
   // Load Object from config
   const bool objectIsLoaded =
       physicsObjectLibrary_.count(objPhysConfigFilename) > 0;
@@ -439,12 +439,7 @@
         physicsObjectAttributes.getMagnumVec3("scale");
     scalingNode.setScaling(objectScaling);
 
-<<<<<<< HEAD
     addComponent(meshMetaData, scalingNode, lightSetup, drawables,
-=======
-    // TODO: make lighting selection configurable
-    addComponent(meshMetaData, scalingNode, DEFAULT_LIGHTING_KEY, drawables,
->>>>>>> f2845b58
                  meshMetaData.root);
     // compute the full BB hierarchy for the new tree.
     parent->computeCumulativeBB();
@@ -1448,23 +1443,14 @@
                         DEFAULT_LIGHTING_KEY, DEFAULT_MATERIAL_KEY, drawables);
 }
 
-<<<<<<< HEAD
 void ResourceManager::setLightSetup(gfx::LightSetup setup,
-                                    const Magnum::ResourceKey& key) {
-=======
-void ResourceManager::setLightSetup(const Mn::ResourceKey& key,
-                                    gfx::LightSetup setup) {
->>>>>>> f2845b58
+                                    const Mn::ResourceKey& key) {
   shaderManager_.set(key, std::move(setup), Mn::ResourceDataState::Mutable,
                      Mn::ResourcePolicy::Manual);
 }
 
 Mn::Resource<gfx::LightSetup> ResourceManager::getLightSetup(
-<<<<<<< HEAD
-    const Magnum::ResourceKey& key) {
-=======
     const Mn::ResourceKey& key) {
->>>>>>> f2845b58
   return shaderManager_.get<gfx::LightSetup>(key);
 }
 
