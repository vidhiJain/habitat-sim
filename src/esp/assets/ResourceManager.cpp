--- conflicted
+++ resolved
@@ -17,7 +17,6 @@
 #include <Magnum/Math/Tags.h>
 #include <Magnum/MeshTools/Compile.h>
 #include <Magnum/PixelFormat.h>
-#include <Magnum/Primitives/Cube.h>
 #include <Magnum/Shaders/Flat.h>
 #include <Magnum/Trade/AbstractImporter.h>
 #include <Magnum/Trade/ImageData.h>
@@ -101,7 +100,6 @@
   }
 
   // once a scene is loaded, we should have a GL::Context so load the primitives
-<<<<<<< HEAD
   // default parameters defined here
   std::vector<Magnum::Trade::MeshData3D> primitiveMeshes;
   primitiveMeshes.push_back(Magnum::Primitives::cubeWireframe());
@@ -127,10 +125,6 @@
     primitive_meshes_.push_back(Magnum::MeshTools::compile(
         primitive, {Magnum::MeshTools::CompileFlag::GenerateFlatNormals}));
   }
-=======
-  Magnum::Trade::MeshData3D cube = Magnum::Primitives::cubeWireframe();
-  primitive_meshes_.push_back(Magnum::MeshTools::compile(cube));
->>>>>>> 998291a0
 
   return meshSuccess;
 }
@@ -1177,18 +1171,11 @@
 
 void ResourceManager::addPrimitiveToDrawables(int primitiveID,
                                               scene::SceneNode& node,
-<<<<<<< HEAD
                                               DrawableGroup* drawables,
                                               const Magnum::Color4& color) {
   if (primitiveID >= 0 && primitiveID < primitive_meshes_.size()) {
     createDrawable(ShaderType::COLORED_SHADER, primitive_meshes_[primitiveID],
                    node, drawables, nullptr, ID_UNDEFINED, color);
-=======
-                                              DrawableGroup* drawables) {
-  if (primitiveID >= 0 && primitiveID < primitive_meshes_.size()) {
-    createDrawable(ShaderType::COLORED_SHADER, primitive_meshes_[primitiveID],
-                   node, drawables);
->>>>>>> 998291a0
   }
 }
 
